--- conflicted
+++ resolved
@@ -1,14 +1,13 @@
-# site_name: My Docs
+site_name: My Docs
 
-# # mkdocs.yml
-# theme:
-#   name: "material"
+# mkdocs.yml
+theme:
+  name: "material"
 
-# plugins:
-# - search
-# - mkdocstrings
+plugins:
+- search
+- mkdocstrings
 
-<<<<<<< HEAD
 markdown_extensions:
   - pymdownx.highlight
   - pymdownx.inlinehilite
@@ -23,15 +22,4 @@
   - TickerBase: 'TickerBase.md'
   # - Tickers: 'Tickers.md'
   - utils: 'utils.md'
-  - multi: 'multi.md'
-=======
-# nav:
-#   - Introduction: 'index.md'
-#   - Installation: 'installation.md'
-#   - Quick Start: 'quickstart.md'
-#   # - Ticker: 'Ticker.md'
-#   - TickerBase: 'TickerBase.md'
-#   # - Tickers: 'Tickers.md'
-#   - utils: 'utils.md'
-#   - multi: 'multi.md'
->>>>>>> fc0f9792
+  - multi: 'multi.md'